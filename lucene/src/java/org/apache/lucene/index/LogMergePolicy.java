--- conflicted
+++ resolved
@@ -344,18 +344,13 @@
 
     // If the segments are already optimized (e.g. there's only 1 segment), or
     // there are <maxNumSegements, all optimized, nothing to do.
-<<<<<<< HEAD
-    if (isOptimized(infos, maxNumSegments, segmentsToOptimize)) return null;
-
-=======
     if (isOptimized(infos, maxNumSegments, segmentsToOptimize)) {
       if (verbose()) {
         message("already optimized; skip");
       }
       return null;
     }
-    
->>>>>>> 7913804b
+
     // Find the newest (rightmost) segment that needs to
     // be optimized (other segments may have been flushed
     // since optimize started):
@@ -368,18 +363,13 @@
       }
     }
 
-<<<<<<< HEAD
-    if (last == 0) return null;
-
-=======
     if (last == 0) {
       if (verbose()) {
         message("last == 0; skip");
       }
       return null;
     }
-    
->>>>>>> 7913804b
+
     // There is only one segment already, and it is optimized
     if (maxNumSegments == 1 && last == 1 && isOptimized(infos.info(0))) {
       if (verbose()) {
