package org.apache.lucene.util;

/**
 * Licensed to the Apache Software Foundation (ASF) under one or more
 * contributor license agreements.  See the NOTICE file distributed with
 * this work for additional information regarding copyright ownership.
 * The ASF licenses this file to You under the Apache License, Version 2.0
 * (the "License"); you may not use this file except in compliance with
 * the License.  You may obtain a copy of the License at
 *
 *     http://www.apache.org/licenses/LICENSE-2.0
 *
 * Unless required by applicable law or agreed to in writing, software
 * distributed under the License is distributed on an "AS IS" BASIS,
 * WITHOUT WARRANTIES OR CONDITIONS OF ANY KIND, either express or implied.
 * See the License for the specific language governing permissions and
 * limitations under the License.
 */

import java.io.IOException;

import org.apache.lucene.store.IOContext;
import org.apache.lucene.store.MockDirectoryWrapper;
import org.apache.lucene.store.RAMDirectory;

/**
 * <code>TestBitVector</code> tests the <code>BitVector</code>, obviously.
 */
public class TestBitVector extends LuceneTestCase
{

    /**
     * Test the default constructor on BitVectors of various sizes.
     * @throws Exception
     */
    public void testConstructSize() throws Exception {
        doTestConstructOfSize(8);
        doTestConstructOfSize(20);
        doTestConstructOfSize(100);
        doTestConstructOfSize(1000);
    }

    private void doTestConstructOfSize(int n) {
        BitVector bv = new BitVector(n);
        assertEquals(n,bv.size());
    }

    /**
     * Test the get() and set() methods on BitVectors of various sizes.
     * @throws Exception
     */
    public void testGetSet() throws Exception {
        doTestGetSetVectorOfSize(8);
        doTestGetSetVectorOfSize(20);
        doTestGetSetVectorOfSize(100);
        doTestGetSetVectorOfSize(1000);
    }

    private void doTestGetSetVectorOfSize(int n) {
        BitVector bv = new BitVector(n);
        for(int i=0;i<bv.size();i++) {
            // ensure a set bit can be git'
            assertFalse(bv.get(i));
            bv.set(i);
            assertTrue(bv.get(i));
        }
    }

    /**
     * Test the clear() method on BitVectors of various sizes.
     * @throws Exception
     */
    public void testClear() throws Exception {
        doTestClearVectorOfSize(8);
        doTestClearVectorOfSize(20);
        doTestClearVectorOfSize(100);
        doTestClearVectorOfSize(1000);
    }

    private void doTestClearVectorOfSize(int n) {
        BitVector bv = new BitVector(n);
        for(int i=0;i<bv.size();i++) {
            // ensure a set bit is cleared
            assertFalse(bv.get(i));
            bv.set(i);
            assertTrue(bv.get(i));
            bv.clear(i);
            assertFalse(bv.get(i));
        }
    }

    /**
     * Test the count() method on BitVectors of various sizes.
     * @throws Exception
     */
    public void testCount() throws Exception {
        doTestCountVectorOfSize(8);
        doTestCountVectorOfSize(20);
        doTestCountVectorOfSize(100);
        doTestCountVectorOfSize(1000);
    }

    private void doTestCountVectorOfSize(int n) {
        BitVector bv = new BitVector(n);
        // test count when incrementally setting bits
        for(int i=0;i<bv.size();i++) {
            assertFalse(bv.get(i));
            assertEquals(i,bv.count());
            bv.set(i);
            assertTrue(bv.get(i));
            assertEquals(i+1,bv.count());
        }

        bv = new BitVector(n);
        // test count when setting then clearing bits
        for(int i=0;i<bv.size();i++) {
            assertFalse(bv.get(i));
            assertEquals(0,bv.count());
            bv.set(i);
            assertTrue(bv.get(i));
            assertEquals(1,bv.count());
            bv.clear(i);
            assertFalse(bv.get(i));
            assertEquals(0,bv.count());
        }
    }

    /**
     * Test writing and construction to/from Directory.
     * @throws Exception
     */
    public void testWriteRead() throws Exception {
        doTestWriteRead(8);
        doTestWriteRead(20);
        doTestWriteRead(100);
        doTestWriteRead(1000);
    }

    private void doTestWriteRead(int n) throws Exception {
        MockDirectoryWrapper d = new  MockDirectoryWrapper(random, new RAMDirectory());
        d.setPreventDoubleWrite(false);
        BitVector bv = new BitVector(n);
        // test count when incrementally setting bits
        for(int i=0;i<bv.size();i++) {
            assertFalse(bv.get(i));
            assertEquals(i,bv.count());
            bv.set(i);
            assertTrue(bv.get(i));
            assertEquals(i+1,bv.count());
            bv.write(d, "TESTBV", newIOContext(random));
            BitVector compare = new BitVector(d, "TESTBV", newIOContext(random));
            // compare bit vectors with bits set incrementally
            assertTrue(doCompare(bv,compare));
        }
    }

    /**
     * Test r/w when size/count cause switching between bit-set and d-gaps file formats.  
     */
    public void testDgaps() throws IOException {
      doTestDgaps(1,0,1);
      doTestDgaps(10,0,1);
      doTestDgaps(100,0,1);
      doTestDgaps(1000,4,7);
      doTestDgaps(10000,40,43);
      doTestDgaps(100000,415,418);
      doTestDgaps(1000000,3123,3126);
    }
    
    private void doTestDgaps(int size, int count1, int count2) throws IOException {
      MockDirectoryWrapper d = new  MockDirectoryWrapper(random, new RAMDirectory());
      d.setPreventDoubleWrite(false);
      BitVector bv = new BitVector(size);
      bv.invertAll();
      for (int i=0; i<count1; i++) {
        bv.clear(i);
        assertEquals(i+1,size-bv.count());
      }
      bv.write(d, "TESTBV", newIOContext(random));
      // gradually increase number of set bits
      for (int i=count1; i<count2; i++) {
        BitVector bv2 = new BitVector(d, "TESTBV", newIOContext(random));
        assertTrue(doCompare(bv,bv2));
        bv = bv2;
<<<<<<< HEAD
        bv.set(i);
        assertEquals(i+1,bv.count());
        bv.write(d, "TESTBV", newIOContext(random));
=======
        bv.clear(i);
        assertEquals(i+1,size-bv.count());
        bv.write(d, "TESTBV");
>>>>>>> a66a97c5
      }
      // now start decreasing number of set bits
      for (int i=count2-1; i>=count1; i--) {
        BitVector bv2 = new BitVector(d, "TESTBV", newIOContext(random));
        assertTrue(doCompare(bv,bv2));
        bv = bv2;
<<<<<<< HEAD
        bv.clear(i);
        assertEquals(i,bv.count());
        bv.write(d, "TESTBV", newIOContext(random));
=======
        bv.set(i);
        assertEquals(i,size-bv.count());
        bv.write(d, "TESTBV");
>>>>>>> a66a97c5
      }
    }
    /**
     * Compare two BitVectors.
     * This should really be an equals method on the BitVector itself.
     * @param bv One bit vector
     * @param compare The second to compare
     */
    private boolean doCompare(BitVector bv, BitVector compare) {
        boolean equal = true;
        for(int i=0;i<bv.size();i++) {
            // bits must be equal
            if(bv.get(i)!=compare.get(i)) {
                equal = false;
                break;
            }
        }
        return equal;
    }
}<|MERGE_RESOLUTION|>--- conflicted
+++ resolved
@@ -182,30 +182,18 @@
         BitVector bv2 = new BitVector(d, "TESTBV", newIOContext(random));
         assertTrue(doCompare(bv,bv2));
         bv = bv2;
-<<<<<<< HEAD
-        bv.set(i);
-        assertEquals(i+1,bv.count());
-        bv.write(d, "TESTBV", newIOContext(random));
-=======
         bv.clear(i);
         assertEquals(i+1,size-bv.count());
-        bv.write(d, "TESTBV");
->>>>>>> a66a97c5
+        bv.write(d, "TESTBV", newIOContext(random));
       }
       // now start decreasing number of set bits
       for (int i=count2-1; i>=count1; i--) {
         BitVector bv2 = new BitVector(d, "TESTBV", newIOContext(random));
         assertTrue(doCompare(bv,bv2));
         bv = bv2;
-<<<<<<< HEAD
-        bv.clear(i);
-        assertEquals(i,bv.count());
-        bv.write(d, "TESTBV", newIOContext(random));
-=======
         bv.set(i);
         assertEquals(i,size-bv.count());
-        bv.write(d, "TESTBV");
->>>>>>> a66a97c5
+        bv.write(d, "TESTBV", newIOContext(random));
       }
     }
     /**
