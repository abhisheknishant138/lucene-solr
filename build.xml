<?xml version="1.0"?>

<!--
    Licensed to the Apache Software Foundation (ASF) under one or more
    contributor license agreements.  See the NOTICE file distributed with
    this work for additional information regarding copyright ownership.
    The ASF licenses this file to You under the Apache License, Version 2.0
    the "License"); you may not use this file except in compliance with
    the License.  You may obtain a copy of the License at
 
        http://www.apache.org/licenses/LICENSE-2.0
 
    Unless required by applicable law or agreed to in writing, software
    distributed under the License is distributed on an "AS IS" BASIS,
    WITHOUT WARRANTIES OR CONDITIONS OF ANY KIND, either express or implied.
    See the License for the specific language governing permissions and
    limitations under the License.
 -->

<project name="lucene-solr" default="test" basedir=".">
  <target name="test" description="Test both Lucene and Solr">
    <sequential>
      <subant target="test" inheritall="false" failonerror="true">
        <fileset dir="lucene" includes="build.xml" />
        <fileset dir="modules" includes="build.xml" />
        <fileset dir="solr" includes="build.xml" />
      </subant>
    </sequential>
  </target>

  <target name="compile" description="Compile Lucene and Solr">
    <sequential>
      <subant target="compile" inheritall="false" failonerror="true">
        <fileset dir="lucene" includes="build.xml" />
        <fileset dir="modules" includes="build.xml" />
        <fileset dir="solr" includes="build.xml" />
      </subant>
    </sequential>
  </target>

<<<<<<< HEAD
=======
  <property name="version" value="4.0-SNAPSHOT"/>
  <target name="get-maven-poms" 
          description="Copy Maven POMs from dev-tools/maven/ to their target locations">
    <copy todir=".">
      <fileset dir="${basedir}/dev-tools/maven"/>
      <filterset begintoken="@" endtoken="@">
        <filter token="version" value="${version}"/>
      </filterset>
      <globmapper from="*.template" to="*"/>
    </copy>
  </target>

>>>>>>> 3f255f6c
  <target name="generate-maven-artifacts" description="Generate Maven Artifacts for Lucene and Solr">
    <property name="maven.dist.dir"  location="dist/maven" />
    <mkdir dir="${maven.dist.dir}" />

    <sequential>
      <subant target="generate-maven-artifacts" inheritall="false" failonerror="true">
        <property name="maven.dist.dir"  location="${maven.dist.dir}" />
        <fileset dir="lucene" includes="build.xml" />
        <fileset dir="modules" includes="build.xml" />
        <fileset dir="solr" includes="build.xml" />
      </subant>
    </sequential>
  </target>

  <target name="eclipse" description="Setup Eclipse configuration">
    <copy file="dev-tools/eclipse/dot.classpath" tofile=".classpath" overwrite="true"/>
    <mkdir dir=".settings"/>
    <copy file="dev-tools/eclipse/resources.prefs" 
          tofile=".settings/org.eclipse.core.resources.prefs" overwrite="true"/>
    <echo>Running Lucene contrib db/bdb-je task 'get-je-jar' ...</echo>
    <subant target="get-je-jar">
      <fileset dir="lucene/contrib/db/bdb-je" includes="build.xml" />
    </subant>
    <echo>Running Lucene contrib db/bdb task 'get-db-jar' ...</echo>
    <subant target="get-db-jar">
      <fileset dir="lucene/contrib/db/bdb" includes="build.xml" />
    </subant>
    <echo>
      SUCCESS: You must right-click your project and choose Refresh
    </echo>
  </target>

  <condition property="isMac"><os family="mac"/></condition>
  <condition property="isUnix"><os family="unix"/></condition>
  <condition property="isWindows"><os family="windows"/></condition>
  <property environment="env"/>
  <target name="idea" depends="copy-idea-files,finish-idea-setup-windows,
                               finish-idea-setup-mac,
                               finish-idea-setup-unix"/>
  <target name="copy-idea-files" 
          description="Setup IntelliJ IDEA configuration files">
    <copy todir=".">
      <fileset dir="dev-tools/idea">
        <exclude name="Intellij-Lucene-Codestyle.xml"/>
      </fileset>
    </copy>
    <echo>Running Lucene contrib db/bdb-je task 'get-je-jar' ...</echo>
    <subant target="get-je-jar">
      <fileset dir="lucene/contrib/db/bdb-je" includes="build.xml" />
    </subant>
    <echo>Running Lucene contrib db/bdb task 'get-db-jar' ...</echo>
    <subant target="get-db-jar">
      <fileset dir="lucene/contrib/db/bdb" includes="build.xml" />
    </subant>
  </target>
  <target name="finish-idea-setup-windows" if="isWindows">
    <echo>
      To install the Lucene/Solr codestyle file, copy
      dev-tools\idea\Intellij-Lucene-Codestyle.xml to
      ${env.HOMEDRIVE}${env.HOMEPATH}\.IntelliJIdeaXX\config\codestyles\
      where "XX" is "90" for IntelliJ 9.0.X, "10" for 10.0.X, etc.
      After restarting IntelliJ, select "Lucene"
      from the dropdown list at:
      Settings | Code Style | Use global settings | Scheme name

      To complete IntelliJ IDEA setup, you must manually configure
      Project Structure | Project | Project SDK.
    </echo>
  </target>
  <target name="finish-idea-setup-mac" if="isMac">
    <echo>
      To install the Lucene/Solr codestyle file, copy
      dev-tools/idea/Intellij-Lucene-Codestyle.xml to
      ~/Library/Preferences/IntelliJXX/codestyles/
      where "XX" is "90" for IntelliJ 9.0.X, "10" for 10.0.X, etc.
      After restarting IntelliJ, select "Lucene"
      from the dropdown list at:
      Settings | Code Style | Use global settings | Scheme name

      To complete IntelliJ IDEA setup, you must manually configure
      Project Structure | Project | Project SDK.
    </echo>
  </target>
  <target name="finish-idea-setup-unix" if="isUnix">
    <echo>
      To install the Lucene/Solr codestyle file, copy
      dev-tools/idea/Intellij-Lucene-Codestyle.xml to
      ~/.IntelliJIdeaXX/config/codestyles/
      where "XX" is "90" for IntelliJ 9.0.X, "10" for 10.0.X, etc.
      After restarting IntelliJ, select "Lucene"
      from the dropdown list at:
      Settings | Code Style | Use global settings | Scheme name

      To complete IntelliJ IDEA setup, you must manually configure
      Project Structure | Project | Project SDK.
    </echo>
  </target> 
  <target name="clean-idea" 
          description="Removes all IntelliJ IDEA configuration files">
    <delete dir=".idea" failonerror="true"/>
    <delete failonerror="true">
      <fileset dir="." includes="*.iml,*.ipr,*.iws"/>
      <fileset dir="solr" includes="**/*.iml"/>
      <fileset dir="lucene" includes="**/*.iml"/>
      <fileset dir="modules" includes="**/*.iml"/>
    </delete>
  </target>

  <target name="clean" description="Clean Lucene and Solr">
    <delete dir="dist" />
    <sequential>
      <subant target="clean" inheritall="false" failonerror="true">
        <fileset dir="lucene" includes="build.xml" />
        <fileset dir="modules" includes="build.xml" />
        <fileset dir="solr" includes="build.xml" />
      </subant>
    </sequential>
  </target>

</project><|MERGE_RESOLUTION|>--- conflicted
+++ resolved
@@ -38,8 +38,6 @@
     </sequential>
   </target>
 
-<<<<<<< HEAD
-=======
   <property name="version" value="4.0-SNAPSHOT"/>
   <target name="get-maven-poms" 
           description="Copy Maven POMs from dev-tools/maven/ to their target locations">
@@ -52,7 +50,6 @@
     </copy>
   </target>
 
->>>>>>> 3f255f6c
   <target name="generate-maven-artifacts" description="Generate Maven Artifacts for Lucene and Solr">
     <property name="maven.dist.dir"  location="dist/maven" />
     <mkdir dir="${maven.dist.dir}" />
@@ -82,6 +79,7 @@
     </subant>
     <echo>
       SUCCESS: You must right-click your project and choose Refresh
+      Please note, your project must use a Java 6 JRE
     </echo>
   </target>
 
@@ -91,9 +89,9 @@
   <property environment="env"/>
   <target name="idea" depends="copy-idea-files,finish-idea-setup-windows,
                                finish-idea-setup-mac,
-                               finish-idea-setup-unix"/>
-  <target name="copy-idea-files" 
-          description="Setup IntelliJ IDEA configuration files">
+                               finish-idea-setup-unix"
+          description="Setup IntelliJ IDEA configuration files"/>
+  <target name="copy-idea-files"> 
     <copy todir=".">
       <fileset dir="dev-tools/idea">
         <exclude name="Intellij-Lucene-Codestyle.xml"/>
